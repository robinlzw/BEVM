--- conflicted
+++ resolved
@@ -108,73 +108,7 @@
 pub type TBackend = client_db::Backend<Block>;
 pub type TExecutor = client::LocalCallExecutor<TBackend, NativeExecutor<chainx_executor::Executor>>;
 
-<<<<<<< HEAD
 const DOT_PROTOCOL_ID: substrate_network::ProtocolId = *b"exc";
-=======
-fn genesis_config() -> GenesisConfig {
-    let god_key = hex!("3d866ec8a9190c8343c2fc593d21d8a6d0c5c4763aaab2349de3a6111d64d124");
-    let genesis_config = GenesisConfig {
-        consensus: Some(ConsensusConfig {
-            code: include_bytes!(
-                "../runtime/wasm/target/wasm32-unknown-unknown/release/chainx_runtime.compact.wasm"
-            ).to_vec(),
-            authorities: vec![ed25519::Pair::from_seed(&god_key).public().into()],
-        }),
-        system: None,
-        session: Some(SessionConfig {
-            validators: vec![god_key.clone().into()],
-            session_length: 720, // that's 1 hour per session.
-        }),
-        staking: Some(StakingConfig {
-            current_era: 0,
-            intentions: vec![],
-            transaction_base_fee: 100,
-            transaction_byte_fee: 1,
-            transfer_fee: 0,
-            creation_fee: 0,
-            reclaim_rebate: 0,
-            existential_deposit: 500,
-            balances: vec![(god_key.clone().into(), 1u128 << 63)]
-                .into_iter()
-                .collect(),
-            validator_count: 12,
-            minimum_validator_count: 0,
-            sessions_per_era: 24, // 24 hours per era.
-            bonding_duration: 90, // 90 days per bond.
-            early_era_slash: 10000,
-            session_reward: 100,
-            offline_slash_grace: 0,
-        }),
-        democracy: Some(DemocracyConfig {
-            launch_period: 120 * 24 * 14, // 2 weeks per public referendum
-            voting_period: 120 * 24 * 28, // 4 weeks to discuss & vote on an active referendum
-            minimum_deposit: 1000, // 1000 as the minimum deposit for a referendum
-        }),
-        council: Some(CouncilConfig {
-            active_council: vec![],
-            candidacy_bond: 1000, // 1000 to become a council candidate
-            voter_bond: 100, // 100 down to vote for a candidate
-            present_slash_per_voter: 1, // slash by 1 per voter for an invalid presentation.
-            carry_count: 24, // carry over the 24 runners-up to the next council election
-            presentation_duration: 120 * 24, // one day for presenting winners.
-            // one week period between possible council elections.
-            approval_voting_period: 7 * 120 * 24,
-            term_duration: 180 * 120 * 24, // 180 day term duration for the council.
-            // start with no council: we'll raise this once the stake has been dispersed a bit.
-            desired_seats: 0,
-            // one addition vote should go by before an inactive voter can be reaped.
-            inactive_grace_period: 1,
-            // 90 day cooling off period if council member vetoes a proposal.
-            cooloff_period: 90 * 120 * 24,
-            voting_period: 7 * 120 * 24, // 7 day voting period for council members.
-        }),
-        timestamp: Some(TimestampConfig {
-                    period: 5,                  // 5 second block time.
-                }),
-    };
-    genesis_config
-}
->>>>>>> b36b5a5e
 
 pub fn fake_justify(header: &Header) -> bft::UncheckedJustification<Hash> {
     let hash = header.hash();
@@ -225,7 +159,6 @@
         matches.values_of("bootnodes").map_or(
             Default::default(),
             |v| v.map(|n| n.to_owned()).collect::<Vec<_>>(),
-<<<<<<< HEAD
             ),
             );
 
@@ -245,14 +178,7 @@
         backend.clone(),
         NativeExecutor::<chainx_executor::Executor>::with_heap_pages(8));
     let genesis_config = genesis_config::testnet_genesis();
-=======
-        ),
-    );
-
-    let _ = env_logger::try_init();
-
-    let executor = chainx_executor::NativeExecutor::with_heap_pages(8);
->>>>>>> b36b5a5e
+
     let client = Arc::new(
         client::Client::new(
             backend.clone(),
